--- conflicted
+++ resolved
@@ -19,7 +19,6 @@
 import networkx as nx
 
 
-<<<<<<< HEAD
 try:
     import pkg_resources
     DATA_PATH = pkg_resources.resource_filename('martinize2', 'mapping')
@@ -191,9 +190,6 @@
     # We modified reference, so return None.
     return None
 
-
-=======
->>>>>>> 245f72dc
 def make_reference(mol):
     """
     Takes an molecule graph (e.g. as read from a PDB file), and finds and
@@ -506,10 +502,6 @@
     def run_molecule(self, molecule):
         molecule = molecule.copy()
         reference_graph = make_reference(molecule)
-<<<<<<< HEAD
-        repair_graph(molecule, reference_graph)
-        return molecule
-=======
         mol = repair_graph(molecule, reference_graph)
         return mol
 
@@ -526,5 +518,4 @@
                     pass
             else:
                 mols.append(new_molecule)
-        system.molecules = mols
->>>>>>> 245f72dc
+        system.molecules = mols